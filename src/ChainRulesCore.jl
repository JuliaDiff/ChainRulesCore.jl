--- conflicted
+++ resolved
@@ -1,10 +1,7 @@
 module ChainRulesCore
 using Base.Broadcast: broadcasted, Broadcasted, broadcastable, materialize, materialize!
-<<<<<<< HEAD
 using LinearAlgebra: LinearAlgebra
-=======
 using MuladdMacro: @muladd
->>>>>>> 39f1caf3
 
 export on_new_rule, refresh_rules  # generation tools
 export frule, rrule  # core function

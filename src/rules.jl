"""
Subtypes of `AbstractRule` are types which represent the primitive derivative
propagation "rules" that can be composed to implement forward- and reverse-mode
automatic differentiation.

More specifically, a `rule::AbstractRule` is a callable Julia object generally
obtained via calling [`frule`](@ref) or [`rrule`](@ref). Such rules accept
differential values as input, evaluate the chain rule using internally stored/
computed partial derivatives to produce a single differential value, then
return that calculated differential value.

For example:

```julia-repl
julia> using ChainRulesCore: frule, rrule, AbstractRule

julia> x, y = rand(2);

julia> h, dh = frule(hypot, x, y);

julia> h == hypot(x, y)
true

julia> isa(dh, AbstractRule)
true

julia> Δx, Δy = rand(2);

julia> dh(Δx, Δy) == ((y / h) * Δx + (x / h) * Δy)
true

julia> h, (dx, dy) = rrule(hypot, x, y);

julia> h == hypot(x, y)
true

julia> isa(dx, AbstractRule) && isa(dy, AbstractRule)
true

julia> Δh = rand();

julia> dx(Δh) == (y / h) * Δh
true

julia> dy(Δh) == (x / h) * Δh
true
```

See also: [`frule`](@ref), [`rrule`](@ref), [`Rule`](@ref), [`DNERule`](@ref), [`WirtingerRule`](@ref)
"""
abstract type AbstractRule end

# this ensures that consumers don't have to special-case rule destructuring
Base.iterate(rule::AbstractRule) = (rule, nothing)
Base.iterate(::AbstractRule, ::Any) = nothing

# This ensures we don't need to check whether the result of `rrule`/`frule` is a tuple
# in order to get the `i`th rule (assuming it's 1)
Base.getindex(rule::AbstractRule, i::Integer) = i == 1 ? rule : throw(BoundsError())

"""
    accumulate(Δ, rule::AbstractRule, args...)

Return `Δ + rule(args...)` evaluated in a manner that supports ChainRulesCore'
various `AbstractDifferential` types.

This method intended to be customizable for specific rules/input types. For
example, here is pseudocode to overload `accumulate` w.r.t. a specific forward
differentiation rule for a given function `f`:

```
df(x) = # forward differentiation primitive implementation

frule(::typeof(f), x) = (f(x), Rule(df))

accumulate(Δ, rule::Rule{typeof(df)}, x) = # customized `accumulate` implementation
```

See also: [`accumulate!`](@ref), [`store!`](@ref), [`AbstractRule`](@ref)
"""
accumulate(Δ, rule::AbstractRule, args...) = add(Δ, rule(args...))

"""
    accumulate!(Δ, rule::AbstractRule, args...)

Similar to [`accumulate`](@ref), but compute `Δ + rule(args...)` in-place,
storing the result in `Δ`.

Note that this function internally calls `Base.Broadcast.materialize!(Δ, ...)`.

See also: [`accumulate`](@ref), [`store!`](@ref), [`AbstractRule`](@ref)
"""
function accumulate!(Δ, rule::AbstractRule, args...)
    return materialize!(Δ, broadcastable(add(cast(Δ), rule(args...))))
end

accumulate!(Δ::Number, rule::AbstractRule, args...) = accumulate(Δ, rule, args...)

"""
    store!(Δ, rule::AbstractRule, args...)

Compute `rule(args...)` and store the result in `Δ`, potentially avoiding
intermediate temporary allocations that might be necessary for alternative
approaches (e.g. `copyto!(Δ, extern(rule(args...)))`)

Note that this function internally calls `Base.Broadcast.materialize!(Δ, ...)`.

Like [`accumulate`](@ref) and [`accumulate!`](@ref), this function is intended
to be customizable for specific rules/input types.

See also: [`accumulate`](@ref), [`accumulate!`](@ref), [`AbstractRule`](@ref)
"""
store!(Δ, rule::AbstractRule, args...) = materialize!(Δ, broadcastable(rule(args...)))

#####
##### `Rule`
#####

Cassette.@context RuleContext

const RULE_CONTEXT = Cassette.disablehooks(RuleContext())

Cassette.overdub(::RuleContext, ::typeof(+), a, b) = add(a, b)
Cassette.overdub(::RuleContext, ::typeof(*), a, b) = mul(a, b)

Cassette.overdub(::RuleContext, ::typeof(add), a, b) = add(a, b)
Cassette.overdub(::RuleContext, ::typeof(mul), a, b) = mul(a, b)

"""
    Rule(propation_function[, updating_function])

Return a `Rule` that wraps the given `propation_function`. It is assumed that
`propation_function` is a callable object whose arguments are differential
values, and whose output is a single differential value calculated by applying
internally stored/computed partial derivatives to the input differential
values.

If an updating function is provided, it is assumed to have the signature `u(Δ, xs...)`
and to store the result of the propagation function applied to the arguments `xs` into
`Δ` in-place, returning `Δ`.

For example:

```
frule(::typeof(*), x, y) = x * y, Rule((Δx, Δy) -> Δx * y + x * Δy)

rrule(::typeof(*), x, y) = x * y, (Rule(ΔΩ -> ΔΩ * y'), Rule(ΔΩ -> x' * ΔΩ))
```

See also: [`frule`](@ref), [`rrule`](@ref), [`accumulate`](@ref), [`accumulate!`](@ref), [`store!`](@ref)
"""
struct Rule{F,U<:Union{Function,Nothing}} <: AbstractRule
    f::F
    u::U
end

# NOTE: Using `Core.Typeof` instead of `typeof` here so that if we define a rule for some
# constructor based on a `UnionAll`, we get `Rule{Type{Thing}}` instead of `Rule{UnionAll}`
Rule(f) = Rule{Core.Typeof(f),Nothing}(f, nothing)

(rule::Rule{F})(args...) where {F} = Cassette.overdub(RULE_CONTEXT, rule.f, args...)

# Specialized accumulation
# TODO: Does this need to be overdubbed in the rule context?
accumulate!(Δ, rule::Rule{F,U}, args...) where {F,U<:Function} = rule.u(Δ, args...)

#####
##### `DNERule`
#####

"""
    DNERule(args...)

Construct a `DNERule` object, which is an `AbstractRule` that signifies that the
current function is not differentiable with respect to a particular parameter.
**DNE** is an abbreviation for Does Not Exist.
"""
struct DNERule <: AbstractRule end

DNERule(args...) = DNE()

#####
##### `WirtingerRule`
#####

"""
    WirtingerRule([𝒟::Type, ]P::AbstractRule, C::AbstractRule)
Construct a `WirtingerRule` object, which is an `AbstractRule` that consists of
an `AbstractRule` for both the primal derivative ``∂/∂x`` and the conjugate
derivative ``∂/∂x̅``. If the domain `𝒟` is specified, return a `Rule` evaluating
to `P(Δ) + C(Δ)` if `𝒟 <: Real`, otherwise return `WirtingerRule(P, C)`.
"""
struct WirtingerRule{P<:AbstractRule,C<:AbstractRule} <: AbstractRule
    primal::P
    conjugate::C
end

function WirtingerRule(𝒟::Type, primal::AbstractRule, conjugate::AbstractRule)
    if 𝒟 <: Real || eltype(𝒟) <: Real
        return Rule((args...) -> add(primal(args...), conjugate(args...)))
    else
        return WirtingerRule(primal, conjugate)
    end
end

function (rule::WirtingerRule)(args...)
    return Wirtinger(rule.primal(args...), rule.conjugate(args...))
end

#####
##### `frule`/`rrule`
#####

#=
In some weird ideal sense, the fallback for e.g. `frule` should actually be "get
the derivative via forward-mode AD". This is necessary to enable mixed-mode
rules, where e.g. `frule` is used within a `rrule` definition. For example,
broadcasted functions may not themselves be forward-mode *primitives*, but are
often forward-mode *differentiable*.

ChainRulesCore, by design, is decoupled from any specific AD implementation. How,
then, do we know which AD to fall back to when there isn't a primitive defined?

Well, if you're a greedy AD implementation, you can just overload `frule` and/or
`rrule` to use your AD directly. However, this won't play nice with other AD
packages doing the same thing, and thus could cause load-order-dependent
problems for downstream users.

It turns out, Cassette solves this problem nicely by allowing AD authors to
overload the fallbacks w.r.t. their own context. Example using ForwardDiff:

```
using ChainRulesCore, ForwardDiff, Cassette

Cassette.@context MyChainRuleCtx

# ForwardDiff, itself, can call `my_frule` instead of
# `frule` to utilize the ForwardDiff-injected ChainRulesCore
# infrastructure
my_frule(args...) = Cassette.overdub(MyChainRuleCtx(), frule, args...)

function Cassette.execute(::MyChainRuleCtx, ::typeof(frule), f, x::Number)
    r = frule(f, x)
    if isa(r, Nothing)
        fx, df = (f(x), Rule(Δx -> ForwardDiff.derivative(f, x) * Δx))
    else
        fx, df = r
    end
    return fx, df
end
```
=#

"""
    frule(f, x...)

Expressing `x` as the tuple `(x₁, x₂, ...)` and the output tuple of `f(x...)`
as `Ω`, return the tuple:

    (Ω, (rule_for_ΔΩ₁::AbstractRule, rule_for_ΔΩ₂::AbstractRule, ...))

where each returned propagation rule `rule_for_ΔΩᵢ` can be invoked as

    rule_for_ΔΩᵢ(Δx₁, Δx₂, ...)

to yield `Ωᵢ`'s corresponding differential `ΔΩᵢ`. To illustrate, if all involved
values are real-valued scalars, this differential can be written as:

    ΔΩᵢ = ∂Ωᵢ_∂x₁ * Δx₁ + ∂Ωᵢ_∂x₂ * Δx₂ + ...

If no method matching `frule(f, xs...)` has been defined, then return `nothing`.

Examples:

unary input, unary output scalar function:

```julia-repl
julia> x = rand();

julia> sinx, dsin = frule(sin, x);

julia> sinx == sin(x)
true

julia> dsin(1) == cos(x)
true
```

unary input, binary output scalar function:

```julia-repl
julia> x = rand();

julia> sincosx, (dsin, dcos) = frule(sincos, x);

julia> sincosx == sincos(x)
true

julia> dsin(1) == cos(x)
true

julia> dcos(1) == -sin(x)
true
```

See also: [`rrule`](@ref), [`AbstractRule`](@ref), [`@scalar_rule`](@ref)
"""
frule(::Any, ::Vararg{Any}; kwargs...) = nothing

"""
    rrule(f, x...)

Expressing `x` as the tuple `(x₁, x₂, ...)` and the output tuple of `f(x...)`
as `Ω`, return the tuple:

    (Ω, (rule_for_Δx₁::AbstractRule, rule_for_Δx₂::AbstractRule, ...))

where each returned propagation rule `rule_for_Δxᵢ` can be invoked as

    rule_for_Δxᵢ(ΔΩ₁, ΔΩ₂, ...)

to yield `xᵢ`'s corresponding differential `Δxᵢ`. To illustrate, if all involved
values are real-valued scalars, this differential can be written as:

    Δxᵢ = ∂Ω₁_∂xᵢ * ΔΩ₁ + ∂Ω₂_∂xᵢ * ΔΩ₂ + ...

If no method matching `rrule(f, xs...)` has been defined, then return `nothing`.

Examples:

unary input, unary output scalar function:

```julia-repl
julia> x = rand();

julia> sinx, dx = rrule(sin, x);

julia> sinx == sin(x)
true

julia> dx(1) == cos(x)
true
```

binary input, unary output scalar function:

```julia-repl
julia> x, y = rand(2);

julia> hypotxy, (dx, dy) = rrule(hypot, x, y);

julia> hypotxy == hypot(x, y)
true

julia> dx(1) == (y / hypot(x, y))
true

julia> dy(1) == (x / hypot(x, y))
true
```

See also: [`frule`](@ref), [`AbstractRule`](@ref), [`@scalar_rule`](@ref)
"""
<<<<<<< HEAD
rrule(::Any, ::Vararg{Any}; kwargs...) = nothing


#####
##### macros
#####

"""
    @scalar_rule(f(x₁, x₂, ...),
                 @setup(statement₁, statement₂, ...),
                 (∂f₁_∂x₁, ∂f₁_∂x₂, ...),
                 (∂f₂_∂x₁, ∂f₂_∂x₂, ...),
                 ...)

A convenience macro that generates simple scalar forward or reverse rules using
the provided partial derivatives. Specifically, generates the corresponding
methods for `frule` and `rrule`:

    function ChainRulesCore.frule(::typeof(f), x₁::Number, x₂::Number, ...)
        Ω = f(x₁, x₂, ...)
        \$(statement₁, statement₂, ...)
        return Ω, (Rule((Δx₁, Δx₂, ...) -> ∂f₁_∂x₁ * Δx₁ + ∂f₁_∂x₂ * Δx₂ + ...),
                   Rule((Δx₁, Δx₂, ...) -> ∂f₂_∂x₁ * Δx₁ + ∂f₂_∂x₂ * Δx₂ + ...),
                   ...)
    end

    function ChainRulesCore.rrule(::typeof(f), x₁::Number, x₂::Number, ...)
        Ω = f(x₁, x₂, ...)
        \$(statement₁, statement₂, ...)
        return Ω, (Rule((ΔΩ₁, ΔΩ₂, ...) -> ∂f₁_∂x₁ * ΔΩ₁ + ∂f₂_∂x₁ * ΔΩ₂ + ...),
                   Rule((ΔΩ₁, ΔΩ₂, ...) -> ∂f₁_∂x₂ * ΔΩ₁ + ∂f₂_∂x₂ * ΔΩ₂ + ...),
                   ...)
    end

If no type constraints in `f(x₁, x₂, ...)` within the call to `@scalar_rule` are
provided, each parameter in the resulting `frule`/`rrule` definition is given a
type constraint of `Number`.
Constraints may also be explicitly be provided to override the `Number` constraint,
e.g. `f(x₁::Complex, x₂)`, which will constrain `x₁` to `Complex` and `x₂` to
`Number`.

Note that the result of `f(x₁, x₂, ...)` is automatically bound to `Ω`. This
allows the primal result to be conveniently referenced (as `Ω`) within the
derivative/setup expressions.

Note that the `@setup` argument can be elided if no setup code is need. In other
words:

    @scalar_rule(f(x₁, x₂, ...),
                 (∂f₁_∂x₁, ∂f₁_∂x₂, ...),
                 (∂f₂_∂x₁, ∂f₂_∂x₂, ...),
                 ...)

is equivalent to:

    @scalar_rule(f(x₁, x₂, ...),
                 @setup(nothing),
                 (∂f₁_∂x₁, ∂f₁_∂x₂, ...),
                 (∂f₂_∂x₁, ∂f₂_∂x₂, ...),
                 ...)

For examples, see ChainRulesCore' `rules` directory.

See also: [`frule`](@ref), [`rrule`](@ref), [`AbstractRule`](@ref)
"""
macro scalar_rule(call, maybe_setup, partials...)
    if Meta.isexpr(maybe_setup, :macrocall) && maybe_setup.args[1] == Symbol("@setup")
        setup_stmts = map(esc, maybe_setup.args[3:end])
    else
        setup_stmts = (nothing,)
        partials = (maybe_setup, partials...)
    end
    @assert Meta.isexpr(call, :call)
    f = esc(call.args[1])
    # Annotate all arguments in the signature as scalars
    inputs = map(call.args[2:end]) do arg
        esc(Meta.isexpr(arg, :(::)) ? arg : Expr(:(::), arg, :Number))
    end
    # Remove annotations and escape names for the call
    for (i, arg) in enumerate(call.args)
        if Meta.isexpr(arg, :(::))
            call.args[i] = esc(first(arg.args))
        else
            call.args[i] = esc(arg)
        end
    end
    if all(Meta.isexpr(partial, :tuple) for partial in partials)
        forward_rules = Any[rule_from_partials(input, partial.args...) for (input, partial) in zip(inputs, partials)]
        reverse_rules = Any[]
        for i in 1:length(inputs)
            reverse_partials = [partial.args[i] for partial in partials]
            push!(reverse_rules, rule_from_partials(inputs[i], reverse_partials...))
        end
    else
        @assert length(inputs) == 1 && all(!Meta.isexpr(partial, :tuple) for partial in partials)
        forward_rules = Any[rule_from_partials(input, partial) for (input, partial) in zip(inputs, partials)]
        reverse_rules = Any[rule_from_partials(inputs[1], partials...)]
    end
    forward_rules = length(forward_rules) == 1 ? forward_rules[1] : Expr(:tuple, forward_rules...)
    reverse_rules = length(reverse_rules) == 1 ? reverse_rules[1] : Expr(:tuple, reverse_rules...)
    return quote
        function ChainRulesCore.frule(::typeof($f), $(inputs...))
            $(esc(:Ω)) = $call
            $(setup_stmts...)
            return $(esc(:Ω)), $forward_rules
        end
        function ChainRulesCore.rrule(::typeof($f), $(inputs...))
            $(esc(:Ω)) = $call
            $(setup_stmts...)
            return $(esc(:Ω)), $reverse_rules
        end
    end
end

function rule_from_partials(input_arg, ∂s...)
    wirtinger_indices = findall(x -> Meta.isexpr(x, :call) && x.args[1] === :Wirtinger,  ∂s)
    ∂s = map(esc, ∂s)
    Δs = [Symbol(string(:Δ, i)) for i in 1:length(∂s)]
    Δs_tuple = Expr(:tuple, Δs...)
    if isempty(wirtinger_indices)
        ∂_mul_Δs = [:(mul(@thunk($(∂s[i])), $(Δs[i]))) for i in 1:length(∂s)]
        return :(Rule($Δs_tuple -> add($(∂_mul_Δs...))))
    else
        ∂_mul_Δs_primal = Any[]
        ∂_mul_Δs_conjugate = Any[]
        ∂_wirtinger_defs = Any[]
        for i in 1:length(∂s)
            if i in wirtinger_indices
                Δi = Δs[i]
                ∂i = Symbol(string(:∂, i))
                push!(∂_wirtinger_defs, :($∂i = $(∂s[i])))
                ∂f∂i_mul_Δ = :(mul(wirtinger_primal($∂i), wirtinger_primal($Δi)))
                ∂f∂ī_mul_Δ̄ = :(mul(conj(wirtinger_conjugate($∂i)), wirtinger_conjugate($Δi)))
                ∂f̄∂i_mul_Δ = :(mul(wirtinger_conjugate($∂i), wirtinger_primal($Δi)))
                ∂f̄∂ī_mul_Δ̄ = :(mul(conj(wirtinger_primal($∂i)), wirtinger_conjugate($Δi)))
                push!(∂_mul_Δs_primal, :(add($∂f∂i_mul_Δ, $∂f∂ī_mul_Δ̄)))
                push!(∂_mul_Δs_conjugate, :(add($∂f̄∂i_mul_Δ, $∂f̄∂ī_mul_Δ̄)))
            else
                ∂_mul_Δ = :(mul(@thunk($(∂s[i])), $(Δs[i])))
                push!(∂_mul_Δs_primal, ∂_mul_Δ)
                push!(∂_mul_Δs_conjugate, ∂_mul_Δ)
            end
        end
        primal_rule = :(Rule($Δs_tuple -> add($(∂_mul_Δs_primal...))))
        conjugate_rule = :(Rule($Δs_tuple -> add($(∂_mul_Δs_conjugate...))))
        return quote
            $(∂_wirtinger_defs...)
            WirtingerRule(typeof($input_arg), $primal_rule, $conjugate_rule)
        end
    end
end
=======
rrule(::Any, ::Vararg{Any}; kwargs...) = nothing
>>>>>>> 1c21db6b
<|MERGE_RESOLUTION|>--- conflicted
+++ resolved
@@ -361,158 +361,4 @@
 
 See also: [`frule`](@ref), [`AbstractRule`](@ref), [`@scalar_rule`](@ref)
 """
-<<<<<<< HEAD
-rrule(::Any, ::Vararg{Any}; kwargs...) = nothing
-
-
-#####
-##### macros
-#####
-
-"""
-    @scalar_rule(f(x₁, x₂, ...),
-                 @setup(statement₁, statement₂, ...),
-                 (∂f₁_∂x₁, ∂f₁_∂x₂, ...),
-                 (∂f₂_∂x₁, ∂f₂_∂x₂, ...),
-                 ...)
-
-A convenience macro that generates simple scalar forward or reverse rules using
-the provided partial derivatives. Specifically, generates the corresponding
-methods for `frule` and `rrule`:
-
-    function ChainRulesCore.frule(::typeof(f), x₁::Number, x₂::Number, ...)
-        Ω = f(x₁, x₂, ...)
-        \$(statement₁, statement₂, ...)
-        return Ω, (Rule((Δx₁, Δx₂, ...) -> ∂f₁_∂x₁ * Δx₁ + ∂f₁_∂x₂ * Δx₂ + ...),
-                   Rule((Δx₁, Δx₂, ...) -> ∂f₂_∂x₁ * Δx₁ + ∂f₂_∂x₂ * Δx₂ + ...),
-                   ...)
-    end
-
-    function ChainRulesCore.rrule(::typeof(f), x₁::Number, x₂::Number, ...)
-        Ω = f(x₁, x₂, ...)
-        \$(statement₁, statement₂, ...)
-        return Ω, (Rule((ΔΩ₁, ΔΩ₂, ...) -> ∂f₁_∂x₁ * ΔΩ₁ + ∂f₂_∂x₁ * ΔΩ₂ + ...),
-                   Rule((ΔΩ₁, ΔΩ₂, ...) -> ∂f₁_∂x₂ * ΔΩ₁ + ∂f₂_∂x₂ * ΔΩ₂ + ...),
-                   ...)
-    end
-
-If no type constraints in `f(x₁, x₂, ...)` within the call to `@scalar_rule` are
-provided, each parameter in the resulting `frule`/`rrule` definition is given a
-type constraint of `Number`.
-Constraints may also be explicitly be provided to override the `Number` constraint,
-e.g. `f(x₁::Complex, x₂)`, which will constrain `x₁` to `Complex` and `x₂` to
-`Number`.
-
-Note that the result of `f(x₁, x₂, ...)` is automatically bound to `Ω`. This
-allows the primal result to be conveniently referenced (as `Ω`) within the
-derivative/setup expressions.
-
-Note that the `@setup` argument can be elided if no setup code is need. In other
-words:
-
-    @scalar_rule(f(x₁, x₂, ...),
-                 (∂f₁_∂x₁, ∂f₁_∂x₂, ...),
-                 (∂f₂_∂x₁, ∂f₂_∂x₂, ...),
-                 ...)
-
-is equivalent to:
-
-    @scalar_rule(f(x₁, x₂, ...),
-                 @setup(nothing),
-                 (∂f₁_∂x₁, ∂f₁_∂x₂, ...),
-                 (∂f₂_∂x₁, ∂f₂_∂x₂, ...),
-                 ...)
-
-For examples, see ChainRulesCore' `rules` directory.
-
-See also: [`frule`](@ref), [`rrule`](@ref), [`AbstractRule`](@ref)
-"""
-macro scalar_rule(call, maybe_setup, partials...)
-    if Meta.isexpr(maybe_setup, :macrocall) && maybe_setup.args[1] == Symbol("@setup")
-        setup_stmts = map(esc, maybe_setup.args[3:end])
-    else
-        setup_stmts = (nothing,)
-        partials = (maybe_setup, partials...)
-    end
-    @assert Meta.isexpr(call, :call)
-    f = esc(call.args[1])
-    # Annotate all arguments in the signature as scalars
-    inputs = map(call.args[2:end]) do arg
-        esc(Meta.isexpr(arg, :(::)) ? arg : Expr(:(::), arg, :Number))
-    end
-    # Remove annotations and escape names for the call
-    for (i, arg) in enumerate(call.args)
-        if Meta.isexpr(arg, :(::))
-            call.args[i] = esc(first(arg.args))
-        else
-            call.args[i] = esc(arg)
-        end
-    end
-    if all(Meta.isexpr(partial, :tuple) for partial in partials)
-        forward_rules = Any[rule_from_partials(input, partial.args...) for (input, partial) in zip(inputs, partials)]
-        reverse_rules = Any[]
-        for i in 1:length(inputs)
-            reverse_partials = [partial.args[i] for partial in partials]
-            push!(reverse_rules, rule_from_partials(inputs[i], reverse_partials...))
-        end
-    else
-        @assert length(inputs) == 1 && all(!Meta.isexpr(partial, :tuple) for partial in partials)
-        forward_rules = Any[rule_from_partials(input, partial) for (input, partial) in zip(inputs, partials)]
-        reverse_rules = Any[rule_from_partials(inputs[1], partials...)]
-    end
-    forward_rules = length(forward_rules) == 1 ? forward_rules[1] : Expr(:tuple, forward_rules...)
-    reverse_rules = length(reverse_rules) == 1 ? reverse_rules[1] : Expr(:tuple, reverse_rules...)
-    return quote
-        function ChainRulesCore.frule(::typeof($f), $(inputs...))
-            $(esc(:Ω)) = $call
-            $(setup_stmts...)
-            return $(esc(:Ω)), $forward_rules
-        end
-        function ChainRulesCore.rrule(::typeof($f), $(inputs...))
-            $(esc(:Ω)) = $call
-            $(setup_stmts...)
-            return $(esc(:Ω)), $reverse_rules
-        end
-    end
-end
-
-function rule_from_partials(input_arg, ∂s...)
-    wirtinger_indices = findall(x -> Meta.isexpr(x, :call) && x.args[1] === :Wirtinger,  ∂s)
-    ∂s = map(esc, ∂s)
-    Δs = [Symbol(string(:Δ, i)) for i in 1:length(∂s)]
-    Δs_tuple = Expr(:tuple, Δs...)
-    if isempty(wirtinger_indices)
-        ∂_mul_Δs = [:(mul(@thunk($(∂s[i])), $(Δs[i]))) for i in 1:length(∂s)]
-        return :(Rule($Δs_tuple -> add($(∂_mul_Δs...))))
-    else
-        ∂_mul_Δs_primal = Any[]
-        ∂_mul_Δs_conjugate = Any[]
-        ∂_wirtinger_defs = Any[]
-        for i in 1:length(∂s)
-            if i in wirtinger_indices
-                Δi = Δs[i]
-                ∂i = Symbol(string(:∂, i))
-                push!(∂_wirtinger_defs, :($∂i = $(∂s[i])))
-                ∂f∂i_mul_Δ = :(mul(wirtinger_primal($∂i), wirtinger_primal($Δi)))
-                ∂f∂ī_mul_Δ̄ = :(mul(conj(wirtinger_conjugate($∂i)), wirtinger_conjugate($Δi)))
-                ∂f̄∂i_mul_Δ = :(mul(wirtinger_conjugate($∂i), wirtinger_primal($Δi)))
-                ∂f̄∂ī_mul_Δ̄ = :(mul(conj(wirtinger_primal($∂i)), wirtinger_conjugate($Δi)))
-                push!(∂_mul_Δs_primal, :(add($∂f∂i_mul_Δ, $∂f∂ī_mul_Δ̄)))
-                push!(∂_mul_Δs_conjugate, :(add($∂f̄∂i_mul_Δ, $∂f̄∂ī_mul_Δ̄)))
-            else
-                ∂_mul_Δ = :(mul(@thunk($(∂s[i])), $(Δs[i])))
-                push!(∂_mul_Δs_primal, ∂_mul_Δ)
-                push!(∂_mul_Δs_conjugate, ∂_mul_Δ)
-            end
-        end
-        primal_rule = :(Rule($Δs_tuple -> add($(∂_mul_Δs_primal...))))
-        conjugate_rule = :(Rule($Δs_tuple -> add($(∂_mul_Δs_conjugate...))))
-        return quote
-            $(∂_wirtinger_defs...)
-            WirtingerRule(typeof($input_arg), $primal_rule, $conjugate_rule)
-        end
-    end
-end
-=======
-rrule(::Any, ::Vararg{Any}; kwargs...) = nothing
->>>>>>> 1c21db6b
+rrule(::Any, ::Vararg{Any}; kwargs...) = nothing
# These are some macros (and supporting functions) to make it easier to define rules.

"""
    @scalar_rule(f(x₁, x₂, ...),
                 @setup(statement₁, statement₂, ...),
                 (∂f₁_∂x₁, ∂f₁_∂x₂, ...),
                 (∂f₂_∂x₁, ∂f₂_∂x₂, ...),
                 ...)

A convenience macro that generates simple scalar forward or reverse rules using
the provided partial derivatives. Specifically, generates the corresponding
methods for `frule` and `rrule`:

    function ChainRulesCore.frule(::typeof(f), x₁::Number, x₂::Number, ...)
        Ω = f(x₁, x₂, ...)
        \$(statement₁, statement₂, ...)
        return Ω, (Rule((Δx₁, Δx₂, ...) -> ∂f₁_∂x₁ * Δx₁ + ∂f₁_∂x₂ * Δx₂ + ...),
                   Rule((Δx₁, Δx₂, ...) -> ∂f₂_∂x₁ * Δx₁ + ∂f₂_∂x₂ * Δx₂ + ...),
                   ...)
    end

    function ChainRulesCore.rrule(::typeof(f), x₁::Number, x₂::Number, ...)
        Ω = f(x₁, x₂, ...)
        \$(statement₁, statement₂, ...)
        return Ω, (Rule((ΔΩ₁, ΔΩ₂, ...) -> ∂f₁_∂x₁ * ΔΩ₁ + ∂f₂_∂x₁ * ΔΩ₂ + ...),
                   Rule((ΔΩ₁, ΔΩ₂, ...) -> ∂f₁_∂x₂ * ΔΩ₁ + ∂f₂_∂x₂ * ΔΩ₂ + ...),
                   ...)
    end

If no type constraints in `f(x₁, x₂, ...)` within the call to `@scalar_rule` are
provided, each parameter in the resulting `frule`/`rrule` definition is given a
type constraint of `Number`.
Constraints may also be explicitly be provided to override the `Number` constraint,
e.g. `f(x₁::Complex, x₂)`, which will constrain `x₁` to `Complex` and `x₂` to
`Number`.

Note that the result of `f(x₁, x₂, ...)` is automatically bound to `Ω`. This
allows the primal result to be conveniently referenced (as `Ω`) within the
derivative/setup expressions.

Note that the `@setup` argument can be elided if no setup code is need. In other
words:

    @scalar_rule(f(x₁, x₂, ...),
                 (∂f₁_∂x₁, ∂f₁_∂x₂, ...),
                 (∂f₂_∂x₁, ∂f₂_∂x₂, ...),
                 ...)

is equivalent to:

    @scalar_rule(f(x₁, x₂, ...),
                 @setup(nothing),
                 (∂f₁_∂x₁, ∂f₁_∂x₂, ...),
                 (∂f₂_∂x₁, ∂f₂_∂x₂, ...),
                 ...)

For examples, see ChainRulesCore' `rules` directory.

See also: [`frule`](@ref), [`rrule`](@ref), [`AbstractRule`](@ref)
"""
macro scalar_rule(call, maybe_setup, partials...)
    if Meta.isexpr(maybe_setup, :macrocall) && maybe_setup.args[1] == Symbol("@setup")
        setup_stmts = map(esc, maybe_setup.args[3:end])
    else
        setup_stmts = (nothing,)
        partials = (maybe_setup, partials...)
    end
    @assert Meta.isexpr(call, :call)
    f = esc(call.args[1])
    # Annotate all arguments in the signature as scalars
    inputs = map(call.args[2:end]) do arg
        esc(Meta.isexpr(arg, :(::)) ? arg : Expr(:(::), arg, :Number))
    end
    # Remove annotations and escape names for the call
    for (i, arg) in enumerate(call.args)
        if Meta.isexpr(arg, :(::))
            call.args[i] = esc(first(arg.args))
        else
            call.args[i] = esc(arg)
        end
    end
    if all(Meta.isexpr(partial, :tuple) for partial in partials)
<<<<<<< HEAD
        forward_rules = Any[rule_from_partials(promote(inputs...)[1], partial.args...) for partial in partials]
=======
        forward_rules = Any[rule_from_partials(partial.args...) for partial in partials]
>>>>>>> b0cf05bd
        reverse_rules = Any[]
        for i in 1:length(inputs)
            reverse_partials = [partial.args[i] for partial in partials]
            push!(reverse_rules, rule_from_partials(reverse_partials...))
        end
    else
        @assert length(inputs) == 1 && all(!Meta.isexpr(partial, :tuple) for partial in partials)
<<<<<<< HEAD
        forward_rules = Any[rule_from_partials(inputs[1], partial) for partial in partials]
        reverse_rules = Any[rule_from_partials(inputs[1], partials...)]
=======
        forward_rules = Any[rule_from_partials(partial) for partial in partials]
        reverse_rules = Any[rule_from_partials(partials...)]
>>>>>>> b0cf05bd
    end
    forward_rules = length(forward_rules) == 1 ? forward_rules[1] : Expr(:tuple, forward_rules...)
    reverse_rules = length(reverse_rules) == 1 ? reverse_rules[1] : Expr(:tuple, reverse_rules...)
    return quote
        function ChainRulesCore.frule(::typeof($f), $(inputs...))
            $(esc(:Ω)) = $call
            $(setup_stmts...)
            return $(esc(:Ω)), $forward_rules
        end
        function ChainRulesCore.rrule(::typeof($f), $(inputs...))
            $(esc(:Ω)) = $call
            $(setup_stmts...)
            return $(esc(:Ω)), $reverse_rules
        end
    end
end

function rule_from_partials(∂s...)
    wirtinger_indices = findall(x -> Meta.isexpr(x, :call) && x.args[1] === :Wirtinger,  ∂s)
    ∂s = map(esc, ∂s)
    Δs = [Symbol(string(:Δ, i)) for i in 1:length(∂s)]
    Δs_tuple = Expr(:tuple, Δs...)
    if isempty(wirtinger_indices)
        ∂_mul_Δs = [:(mul(@thunk($(∂s[i])), $(Δs[i]))) for i in 1:length(∂s)]
        return :(Rule($Δs_tuple -> add($(∂_mul_Δs...))))
    else
        ∂_mul_Δs_primal = Any[]
        ∂_mul_Δs_conjugate = Any[]
        ∂_wirtinger_defs = Any[]
        for i in 1:length(∂s)
            if i in wirtinger_indices
                Δi = Δs[i]
                ∂i = Symbol(string(:∂, i))
                push!(∂_wirtinger_defs, :($∂i = $(∂s[i])))
                ∂f∂i_mul_Δ = :(mul(wirtinger_primal($∂i), wirtinger_primal($Δi)))
                ∂f∂ī_mul_Δ̄ = :(mul(conj(wirtinger_conjugate($∂i)), wirtinger_conjugate($Δi)))
                ∂f̄∂i_mul_Δ = :(mul(wirtinger_conjugate($∂i), wirtinger_primal($Δi)))
                ∂f̄∂ī_mul_Δ̄ = :(mul(conj(wirtinger_primal($∂i)), wirtinger_conjugate($Δi)))
                push!(∂_mul_Δs_primal, :(add($∂f∂i_mul_Δ, $∂f∂ī_mul_Δ̄)))
                push!(∂_mul_Δs_conjugate, :(add($∂f̄∂i_mul_Δ, $∂f̄∂ī_mul_Δ̄)))
            else
                ∂_mul_Δ = :(mul(@thunk($(∂s[i])), $(Δs[i])))
                push!(∂_mul_Δs_primal, ∂_mul_Δ)
                push!(∂_mul_Δs_conjugate, ∂_mul_Δ)
            end
        end
        primal_rule = :(Rule($Δs_tuple -> add($(∂_mul_Δs_primal...))))
        conjugate_rule = :(Rule($Δs_tuple -> add($(∂_mul_Δs_conjugate...))))
        return quote
            $(∂_wirtinger_defs...)
            WirtingerRule($primal_rule, $conjugate_rule)
        end
    end
end<|MERGE_RESOLUTION|>--- conflicted
+++ resolved
@@ -80,11 +80,7 @@
         end
     end
     if all(Meta.isexpr(partial, :tuple) for partial in partials)
-<<<<<<< HEAD
         forward_rules = Any[rule_from_partials(promote(inputs...)[1], partial.args...) for partial in partials]
-=======
-        forward_rules = Any[rule_from_partials(partial.args...) for partial in partials]
->>>>>>> b0cf05bd
         reverse_rules = Any[]
         for i in 1:length(inputs)
             reverse_partials = [partial.args[i] for partial in partials]
@@ -92,13 +88,8 @@
         end
     else
         @assert length(inputs) == 1 && all(!Meta.isexpr(partial, :tuple) for partial in partials)
-<<<<<<< HEAD
         forward_rules = Any[rule_from_partials(inputs[1], partial) for partial in partials]
         reverse_rules = Any[rule_from_partials(inputs[1], partials...)]
-=======
-        forward_rules = Any[rule_from_partials(partial) for partial in partials]
-        reverse_rules = Any[rule_from_partials(partials...)]
->>>>>>> b0cf05bd
     end
     forward_rules = length(forward_rules) == 1 ? forward_rules[1] : Expr(:tuple, forward_rules...)
     reverse_rules = length(reverse_rules) == 1 ? reverse_rules[1] : Expr(:tuple, reverse_rules...)
